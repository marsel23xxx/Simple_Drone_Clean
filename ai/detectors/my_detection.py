--- conflicted
+++ resolved
@@ -2860,8 +2860,7 @@
         
         return self.last_processed_frame
     
-    def save_current_detection(self, mode: str):
-<<<<<<< HEAD
+    def save_current_detection(self, mode: str, force_save=False):
         if self.is_frozen and self.frozen_frame is not None:
             frame_to_save = self.frozen_frame
             print(f"[CAM {self.camera_id}] Saving FROZEN frame")
@@ -2875,11 +2874,6 @@
         else:
             print(f"[CAM {self.camera_id}] Nothing to save - not frozen and not force mode")
             return False
-=======
-        # if (not self.is_frozen or self.frozen_frame is None):
-        #      print(f"[CAM {self.camera_id}] Nothing to save - not frozen")
-        #      return False
->>>>>>> ce03de97
 
         import csv
         import datetime
